package cmd

import (
	"context"
	"crypto/rand"
	"database/sql"
	"encoding/base64"
	"fmt"
	"net/url"
	"reflect"
	"regexp"
	"strconv"
	"strings"
	"time"

	"github.com/StatCan/profiles-controller/internal/util"
	kubeflowv1 "github.com/StatCan/profiles-controller/pkg/apis/kubeflow/v1"
	"github.com/StatCan/profiles-controller/pkg/controllers/profiles"
	kubeflowclientset "github.com/StatCan/profiles-controller/pkg/generated/clientset/versioned"
	kubeflowinformers "github.com/StatCan/profiles-controller/pkg/generated/informers/externalversions"
	"github.com/StatCan/profiles-controller/pkg/signals"
	pq "github.com/lib/pq"
	istionetworkingv1beta1 "istio.io/api/networking/v1beta1"
	istionetworkingclient "istio.io/client-go/pkg/apis/networking/v1beta1"

	istioclientset "istio.io/client-go/pkg/clientset/versioned"
	istioinformers "istio.io/client-go/pkg/informers/externalversions"
	_ "k8s.io/client-go/plugin/pkg/client/auth/azure"

	argocdv1alph1 "github.com/argoproj/argo-cd/v2/pkg/apis/application/v1alpha1"
	argocdclientset "github.com/argoproj/argo-cd/v2/pkg/client/clientset/versioned"
	argocdinformers "github.com/argoproj/argo-cd/v2/pkg/client/informers/externalversions"
	"github.com/spf13/cobra"
	corev1 "k8s.io/api/core/v1"
	"k8s.io/apimachinery/pkg/api/errors"
	metav1 "k8s.io/apimachinery/pkg/apis/meta/v1"
	kubeinformers "k8s.io/client-go/informers"
	"k8s.io/client-go/kubernetes"
	v1 "k8s.io/client-go/listers/core/v1"
	"k8s.io/client-go/tools/cache"
	"k8s.io/client-go/tools/clientcmd"
	"k8s.io/klog"
	// project packages
)

// Parameters specific to the authentication with managed postgres
type Psqlparams struct {
	hostname string
	port     string
	username string
	passwd   string
	dbname   string
}
// Parameters specific to the deployment of per-namespace gitea applications
type Deploymentparams struct {
	classificationEn string // classification (unclassified or prot-b)
	classificationFr string // classification in french
	giteaServiceUrl string  // The internal Gitea URL is specified in
	                        // https://github.com/StatCan/aaw-argocd-manifests/blob/aaw-dev-cc-00/profiles-argocd-system/template/gitea/manifest.yaml#L350
	giteaUrlPrefix  string  // url prefix used to redirect gitea
	giteaServicePort int // The port exposed by the Gitea service is specified in
	                        // https://github.com/StatCan/aaw-argocd-manifests/blob/aaw-dev-cc-00/profiles-argocd-system/template/gitea/manifest.yaml#L365
	giteaBannerConfigMapName string // gitea banner configmap name (configmap which corresponds to the banner
	                                // at the top of the gitea ui)
	argocdNamespace  string // namespace the argocd instance is in
	sourceControlEnabledLabel string // the label that indicates a user has opted in to using gitea.
									 // one such example is sourcecontrol.statcan.gc.ca/enabled
}
// Configuration struct for gitea controller
type GiteaConfig struct {
	Psqlparams Psqlparams
	Deploymentparams Deploymentparams
}

// Constructs the controller's config based on classification.
func NewGiteaConfig() (*GiteaConfig, error) {
	classification := util.ParseEnvVar("GITEA_CLASSIFICATION")
	cfg := new(GiteaConfig)
	// configure classification specific parameters
	if classification == "unclassified" {
		cfg.Deploymentparams.classificationFr = "non classé"
	} else if classification == "protected-b" {
		cfg.Deploymentparams.classificationFr = "Protégé-b"
	} else {
		klog.Fatalf("no implementation of classification %s exists. terminating.", classification)
	}
	// currently the below configuration is agnostic of the classification
	cfg.Deploymentparams.classificationEn = classification
	// configure psql specific parameters
	cfg.Psqlparams.hostname = util.ParseEnvVar("GITEA_PSQL_HOSTNAME")
	cfg.Psqlparams.port     = util.ParseEnvVar("GITEA_PSQL_PORT")
	cfg.Psqlparams.username = util.ParseEnvVar("GITEA_PSQL_ADMIN_UNAME")
	cfg.Psqlparams.passwd   = util.ParseEnvVar("GITEA_PSQL_ADMIN_PASSWD")
	cfg.Psqlparams.dbname   = util.ParseEnvVar("GITEA_PSQL_MAINTENANCE_DB")
	// configure deployment specific parameters
	cfg.Deploymentparams.giteaServiceUrl    	   = util.ParseEnvVar("GITEA_SERVICE_URL")
	cfg.Deploymentparams.giteaUrlPrefix     	   = util.ParseEnvVar("GITEA_URL_PREFIX")
	cfg.Deploymentparams.giteaServicePort   	   = util.ParseIntegerEnvVar("GITEA_SERVICE_PORT")
	cfg.Deploymentparams.giteaBannerConfigMapName  = util.ParseEnvVar("GITEA_BANNER_CONFIGMAP_NAME")
	cfg.Deploymentparams.argocdNamespace           = util.ParseEnvVar("GITEA_ARGOCD_NAMESPACE")
	cfg.Deploymentparams.sourceControlEnabledLabel = util.ParseEnvVar("GITEA_SOURCE_CONTROL_ENABLED_LABEL")
	return cfg, nil
}

func init() {
	rootCmd.AddCommand(giteaCmd)
}

var giteaCmd = &cobra.Command{
	Use:   "gitea",
	Short: "Configure gitea",
	Long: `Configure gitea for Kubeflow resources.* Statefulset	`,
	Run: func(cmd *cobra.Command, args []string) {
<<<<<<< HEAD
		giteaconfig, err := NewGiteaConfig()
		if err != nil {
			klog.Fatalf("Error building giteaconfig: %v", err)
		}
		psqlparams := giteaconfig.Psqlparams
=======
		psqlparams = Psqlparams{
			hostname: util.ParseEnvVar("GITEA_PSQL_HOSTNAME"),
			port:     util.ParseEnvVar("GITEA_PSQL_PORT"),
			username: util.ParseEnvVar("GITEA_PSQL_ADMIN_UNAME"),
			passwd:   util.ParseEnvVar("GITEA_PSQL_ADMIN_PASSWD"),
			dbname:   util.ParseEnvVar("GITEA_PSQL_MAINTENANCE_DB")}
>>>>>>> e1413e03
		// Setup signals so we can shutdown cleanly
		stopCh := signals.SetupSignalHandler()
		// Create Kubernetes config
		cfg, err := clientcmd.BuildConfigFromFlags(apiserver, kubeconfig)
		if err != nil {
			klog.Fatalf("Error building kubeconfig: %v", err)
		}

		kubeClient, err := kubernetes.NewForConfig(cfg)
		if err != nil {
			klog.Fatalf("Error building kubernetes clientset: %s", err.Error())
		}

		kubeflowClient, err := kubeflowclientset.NewForConfig(cfg)
		if err != nil {
			klog.Fatalf("Error building Kubeflow client: %v", err)
		}

		argocdClient, err := argocdclientset.NewForConfig(cfg)
		if err != nil {
			klog.Fatalf("Error building argcd client: %v", err)
		}

		// Establisth a connection to the db.
		db, err := connect(psqlparams.hostname,
			psqlparams.port, psqlparams.username, psqlparams.passwd, psqlparams.dbname)
		if err != nil {
			klog.Fatalf("Could not establish connection to PSQL!")
		}
		istioClient, err := istioclientset.NewForConfig(cfg)
		if err != nil {
			klog.Fatalf("error building Istio client: %v", err)
		}

		// Setup Kubeflow informers
		kubeInformerFactory := kubeinformers.NewSharedInformerFactory(kubeClient, time.Minute*(time.Duration(requeue_time)))
		kubeflowInformerFactory := kubeflowinformers.NewSharedInformerFactory(kubeflowClient, time.Minute*(time.Duration(requeue_time)))
		argocdInformerFactory := argocdinformers.NewSharedInformerFactory(argocdClient, time.Minute*(time.Duration(requeue_time)))
		istioInformerFactory := istioinformers.NewSharedInformerFactory(istioClient, time.Minute*(time.Duration(requeue_time)))

		// Setup argocd informers
		argoAppInformer := argocdInformerFactory.Argoproj().V1alpha1().Applications()
		argoAppLister := argoAppInformer.Lister()

		// Setup configMap informers
		configMapInformer := kubeInformerFactory.Core().V1().ConfigMaps()
		configMapLister := configMapInformer.Lister()

		secretInformer := kubeInformerFactory.Core().V1().Secrets()
		secretLister := secretInformer.Lister()

		// Setup virtual service informers
		virtualServiceInformer := istioInformerFactory.Networking().V1beta1().VirtualServices()
		virtualServiceLister := virtualServiceInformer.Lister()

		// Setup ServiceEntry informers
		serviceEntryInformer := istioInformerFactory.Networking().V1beta1().ServiceEntries()
		serviceEntryLister := serviceEntryInformer.Lister()

		// Setup controller
		controller := profiles.NewController(
			kubeflowInformerFactory.Kubeflow().V1().Profiles(),
			func(profile *kubeflowv1.Profile) error {
				// Only create gitea instance if a profile has opted in, as determined by sourcecontrol.statcan.gc.ca/enabled=true
				var replicas int32

				if val, ok := profile.Labels[giteaconfig.Deploymentparams.sourceControlEnabledLabel]; ok && val == "true" {
					replicas = 1
				} else {
					replicas = 0
				}
				// Generate argocd application
				giteaArgoCdApp, err := generateGiteaArgoApp(profile, replicas, giteaconfig)

				if err != nil {
					return err
				}

				currentGiteaArgoCdApp, err := argoAppLister.Applications(giteaArgoCdApp.Namespace).Get(giteaArgoCdApp.Name)
				if errors.IsNotFound(err) {
					if replicas != 0 {
						klog.Infof("provisioning postgres for profile '%s'!", profile.Name)
						err := provisionDb(db, profile, &psqlparams, kubeClient, secretLister, replicas)
						if err != nil {
							return err
						}

						klog.Infof("creating argo app %s/%s", giteaArgoCdApp.Namespace, giteaArgoCdApp.Name)
						_, err = argocdClient.ArgoprojV1alpha1().Applications(giteaArgoCdApp.Namespace).Create(
							context.Background(), giteaArgoCdApp, metav1.CreateOptions{})
						if err != nil {
							return err
						}
					}
				} else if !reflect.DeepEqual(giteaArgoCdApp.Spec, currentGiteaArgoCdApp.Spec) {
					klog.Infof("updating argo app %s/%s", giteaArgoCdApp.Namespace, giteaArgoCdApp.Name)
					currentGiteaArgoCdApp.Spec = giteaArgoCdApp.Spec

					_, err = argocdClient.ArgoprojV1alpha1().Applications(giteaArgoCdApp.Namespace).Update(context.Background(),
						currentGiteaArgoCdApp, metav1.UpdateOptions{})
					if err != nil {
						return err
					}
				}

				// Generate configMap
				giteaConfigMap, err := generateBannerConfigMap(profile, giteaconfig)
				if err != nil {
					return err
				}
				currentGiteaConfigMap, err := configMapLister.ConfigMaps(giteaConfigMap.Namespace).Get(giteaConfigMap.Name)
				if errors.IsNotFound(err) {
					if replicas != 0 {
						klog.Infof("creating configMap %s/%s", giteaConfigMap.Namespace, giteaConfigMap.Name)
						_, err = kubeClient.CoreV1().ConfigMaps(giteaConfigMap.Namespace).Create(
							context.Background(), giteaConfigMap, metav1.CreateOptions{})
						if err != nil {
							return err
						}
					}
				} else if !reflect.DeepEqual(giteaConfigMap.Data, currentGiteaConfigMap.Data) {
					klog.Infof("updating configMap %s/%s", giteaConfigMap.Namespace, giteaConfigMap.Name)
					currentGiteaConfigMap.Data = giteaConfigMap.Data

					_, err = kubeClient.CoreV1().ConfigMaps(giteaConfigMap.Namespace).Update(context.Background(),
						currentGiteaConfigMap, metav1.UpdateOptions{})
					if err != nil {
						return err
					}
				}
				// Create the Istio virtual service
				virtualService, err := generateIstioVirtualService(profile, giteaconfig)
				if err != nil {
					return err
				}
				currentVirtualService, err := virtualServiceLister.VirtualServices(profile.Name).Get(virtualService.Name)
				// If the virtual service is not found and the user has opted into having source control, create the virtual service.
				if errors.IsNotFound(err) {
					// Always create the virtual service
					klog.Infof("Creating Istio virtualservice %s/%s", virtualService.Namespace, virtualService.Name)
					_, err = istioClient.NetworkingV1beta1().VirtualServices(virtualService.Namespace).Create(
						context.Background(), virtualService, metav1.CreateOptions{},
					)
					if err != nil {
						return err
					}
				} else if !reflect.DeepEqual(virtualService.Spec, currentVirtualService.Spec) {
					klog.Infof("Updating Istio virtualservice %s/%s", virtualService.Namespace, virtualService.Name)
					currentVirtualService = virtualService
					_, err = istioClient.NetworkingV1beta1().VirtualServices(virtualService.Namespace).Update(
						context.Background(), currentVirtualService, metav1.UpdateOptions{},
					)
					if err != nil {
						return err
					}
				}

				// Create the Istio Service Entry
				serviceEntry, err := generateServiceEntry(profile, psqlparams)
				if err != nil {
					return err
				}
				currentServiceEntry, err := serviceEntryLister.ServiceEntries(serviceEntry.Namespace).Get(serviceEntry.Name)
				// If the ServiceEntry is not found and the user has opted into having source control, create ServiceEntry
				if errors.IsNotFound(err) {
					if replicas != 0 {
						klog.Infof("Creating Istio ServiceEntry %s/%s", serviceEntry.Namespace, serviceEntry.Name)
						_, err = istioClient.NetworkingV1beta1().ServiceEntries(serviceEntry.Namespace).Create(
							context.Background(), serviceEntry, metav1.CreateOptions{},
						)
						if err != nil {
							return err
						}
					}
				} else if !reflect.DeepEqual(serviceEntry.Spec, currentServiceEntry.Spec) {
					klog.Infof("Updating Istio ServiceEntry %s/%s", serviceEntry.Namespace, serviceEntry.Name)
					currentServiceEntry.Spec = serviceEntry.Spec
					_, err = istioClient.NetworkingV1beta1().ServiceEntries(serviceEntry.Namespace).Update(
						context.Background(), currentServiceEntry, metav1.UpdateOptions{},
					)
					if err != nil {
						return err
					}
				}
				return nil
			},
		)
		// Declare Event Handlers for Informers
		argoAppInformer.Informer().AddEventHandler(cache.ResourceEventHandlerFuncs{
			UpdateFunc: func(old, new interface{}) {
				newDep := new.(*argocdv1alph1.Application)
				oldDep := old.(*argocdv1alph1.Application)

				if newDep.ResourceVersion == oldDep.ResourceVersion {
					return
				}

				controller.HandleObject(new)
			},
			DeleteFunc: controller.HandleObject,
		})

		configMapInformer.Informer().AddEventHandler(cache.ResourceEventHandlerFuncs{
			UpdateFunc: func(old, new interface{}) {
				newDep := new.(*corev1.ConfigMap)
				oldDep := old.(*corev1.ConfigMap)

				if newDep.ResourceVersion == oldDep.ResourceVersion {
					return
				}

				controller.HandleObject(new)
			},
			DeleteFunc: controller.HandleObject,
		})

		secretInformer.Informer().AddEventHandler(cache.ResourceEventHandlerFuncs{
			UpdateFunc: func(old, new interface{}) {
				newDep := new.(*corev1.Secret)
				oldDep := old.(*corev1.Secret)

				if newDep.ResourceVersion == oldDep.ResourceVersion {
					return
				}
				controller.HandleObject(new)
			},
			DeleteFunc: controller.HandleObject,
		})

		virtualServiceInformer.Informer().AddEventHandler(cache.ResourceEventHandlerFuncs{
			UpdateFunc: func(old, new interface{}) {
				newDep := new.(*istionetworkingclient.VirtualService)
				oldDep := old.(*istionetworkingclient.VirtualService)

				if newDep.ResourceVersion == oldDep.ResourceVersion {
					return
				}

				controller.HandleObject(new)
			},
			DeleteFunc: controller.HandleObject,
		})

		serviceEntryInformer.Informer().AddEventHandler(cache.ResourceEventHandlerFuncs{
			UpdateFunc: func(old, new interface{}) {
				newDep := new.(*istionetworkingclient.ServiceEntry)
				oldDep := old.(*istionetworkingclient.ServiceEntry)

				if newDep.ResourceVersion == oldDep.ResourceVersion {
					return
				}

				controller.HandleObject(new)
			},
			DeleteFunc: controller.HandleObject,
		})
		// Start informers
		kubeInformerFactory.Start(stopCh)
		kubeflowInformerFactory.Start(stopCh)
		argocdInformerFactory.Start(stopCh)
		istioInformerFactory.Start(stopCh)

		// Wait for caches to sync
		klog.Info("Waiting for configMap informer caches to sync")
		if ok := cache.WaitForCacheSync(stopCh, configMapInformer.Informer().HasSynced); !ok {
			klog.Fatalf("failed to wait for caches to sync")
		}
		klog.Info("Waiting for secret informer caches to sync")
		if ok := cache.WaitForCacheSync(stopCh, secretInformer.Informer().HasSynced); !ok {
			klog.Fatalf("failed to wait for caches to sync")
		}
		klog.Info("Waiting for argo informer caches to sync")
		if ok := cache.WaitForCacheSync(stopCh, argoAppInformer.Informer().HasSynced); !ok {
			klog.Fatalf("failed to wait for caches to sync")
		}
		klog.Info("Waiting for istio serviceEntry informer caches to sync")
		if ok := cache.WaitForCacheSync(stopCh, serviceEntryInformer.Informer().HasSynced); !ok {
			klog.Fatalf("failed to wait for caches to sync")
		}
		klog.Info("Waiting for istio VirtualService informer caches to sync")
		if ok := cache.WaitForCacheSync(stopCh, virtualServiceInformer.Informer().HasSynced); !ok {
			klog.Fatalf("failed to wait for caches to sync")
		}
		// Run the controller
		if err = controller.Run(2, stopCh); err != nil {
			klog.Fatalf("error running controller: %v", err)
		}
	},
}

// generates the struct for the argocd application that deploys gitea via the customized manifest
// within https://github.com/StatCan/aaw-argocd-manifests/profiles-argocd-system/template/gitea
func generateGiteaArgoApp(profile *kubeflowv1.Profile, replicas int32, giteaconfig *GiteaConfig) (*argocdv1alph1.Application, error) {
	app := &argocdv1alph1.Application{
		ObjectMeta: metav1.ObjectMeta{
			Name:      "gitea-" + profile.Name,
			Namespace: giteaconfig.Deploymentparams.argocdNamespace,
		},
		Spec: argocdv1alph1.ApplicationSpec{
			Project: "default",
			Destination: argocdv1alph1.ApplicationDestination{
				Namespace: profile.Name,
				Name:      "in-cluster",
			},
			Source: argocdv1alph1.ApplicationSource{
				RepoURL:        "https://github.com/StatCan/aaw-argocd-manifests.git",
				TargetRevision: "aaw-dev-cc-00",
				Path:           "profiles-argocd-system/template/gitea",
			},
			SyncPolicy: &argocdv1alph1.SyncPolicy{},
		},
	}

	return app, nil
}

// Generates a configmap for the banner on the gitea web page
func generateBannerConfigMap(profile *kubeflowv1.Profile, giteaconfig *GiteaConfig) (*corev1.ConfigMap, error) {
	cm := &corev1.ConfigMap{
		TypeMeta: metav1.TypeMeta{
			Kind:       "ConfigMap",
			APIVersion: "v1",
		},
		ObjectMeta: metav1.ObjectMeta{
			Name:      giteaconfig.Deploymentparams.giteaBannerConfigMapName,
			Namespace: profile.Name,
			OwnerReferences: []metav1.OwnerReference{
				*metav1.NewControllerRef(profile, kubeflowv1.SchemeGroupVersion.WithKind("Profile")),
			},
		},
		Data: map[string]string{
			"body_inner_pre.tmpl": fmt.Sprintf("Welcome to AAW Gitea (%s). ", giteaconfig.Deploymentparams.classificationEn) +
				"To login use username: superuser, password: password | " +
				fmt.Sprintf("Bienvenue à AAW Gitea (%s). Pour vous connecter, utilisez le ", giteaconfig.Deploymentparams.classificationFr) +
				"nom d'utilisateur: superuser, le mot de passe: password",
		},
	}
	return cm, nil
}

// GenerateRandomBytes returns securely generated random bytes.
// It will return an error if the system's secure random
// number generator fails to function correctly, in which
// case the caller should not continue.
func generateRandomBytes(n int) ([]byte, error) {
	b := make([]byte, n)
	_, err := rand.Read(b)
	// Note that err == nil only if we read len(b) bytes.
	if err != nil {
		return nil, err
	}

	return b, nil
}

// GenerateRandomStringURLSafe returns a URL-safe, base64 encoded
// securely generated random string.
// It will return an error if the system's secure random
// number generator fails to function correctly, in which
// case the caller should not continue.
func generateRandomStringURLSafe(n int) (string, error) {
	b, err := generateRandomBytes(n)
	return base64.URLEncoding.EncodeToString(b), err
}

// Provision postgres db for use with gitea for the given profile
// Responsible for provisioning the db and creating the k8s secret for the db
func provisionDb(db *sql.DB, profile *kubeflowv1.Profile, psqlparams *Psqlparams,
	kubeclient kubernetes.Interface, secretLister v1.SecretLister, replicas int32) error {
	psqlDuplicateErrorCode := pq.ErrorCode("42710")
	pqParseErrorMsg := "Could not cast error '%s' to type pq.Error!"
	// prepare profile specific db items
	profilename := fmt.Sprintf("gitea_%s", strings.Replace(profile.Name, "-", "_", -1))
	dbname := profilename

	profiledbpassword, err := generateRandomStringURLSafe(32)
	if err != nil {
		klog.Errorf("Could not generate password for profile %s!", err)
		return err
	}
	// 1. CREATE SECRET FOR PROFILE, CONTAINING HOSTNAME, DBNAME, USERNAME, PASSWORD!
	secret := generatePsqlSecret(profile, dbname, psqlparams, profilename, profiledbpassword)
	// 2. CREATE ROLE
	query := fmt.Sprintf("CREATE ROLE %s WITH LOGIN PASSWORD %s",
		pq.QuoteIdentifier(profilename), pq.QuoteLiteral(profiledbpassword))
	err = performQuery(db, query)
	if err != nil {
		pqError, ok := err.(*pq.Error)
		if !ok {
			return fmt.Errorf(pqParseErrorMsg, err)
		}
		// check if the role already exists
		if pqError.Code == psqlDuplicateErrorCode {
			query = fmt.Sprintf("ALTER ROLE %s WITH PASSWORD %s", pq.QuoteIdentifier(profilename),
				pq.QuoteLiteral(profiledbpassword))
			err = performQuery(db, query)
			if err != nil {
				return err
			}
			managePsqlSecret(secret, kubeclient, secretLister, replicas)
		} else {
			return err
		}
	} else {
		managePsqlSecret(secret, kubeclient, secretLister, replicas)
	}
	// 3. GRANT ADMIN PERMISSIONS FOR CONFIGURING ROLE
	query = fmt.Sprintf("GRANT %s to %s", pq.QuoteIdentifier(profilename), pq.QuoteIdentifier(psqlparams.username))
	err = performQuery(db, query)
	if err != nil {
		return err
	}
	// 4. CREATE DB
	query = fmt.Sprintf(`CREATE DATABASE %s WITH OWNER %s TEMPLATE template0 ENCODING UTF8 LC_COLLATE "en-US" LC_CTYPE "en-US"`,
		pq.QuoteIdentifier(dbname), pq.QuoteIdentifier(profilename))
	err = performQuery(db, query)
	if err != nil {
		pqError, ok := err.(*pq.Error)
		if !ok {
			return fmt.Errorf(pqParseErrorMsg, err)
		}
		if pqError.Code == psqlDuplicateErrorCode {
			return err
		}
	}

	return nil
}

//Establish a connection wih a database provided the host, port admin user, password, and database name
func connect(host string, port string, username string, passwd string, dbname string) (*sql.DB, error) {
	connStr := fmt.Sprintf("postgres://%s@%s:%s@%s:%s/%s?sslmode=require",
		username, host, url.QueryEscape(passwd), host, port, dbname)
	maskedConnStr := fmt.Sprintf("postgres://%s@%s:%s@%s:%s/%s?sslmode=require",
		"****MASKED****", host, "****MASKED****", host, port, dbname)
	klog.Infof("Attempting to establish connection "+
		"using postgres driver with con. string (secrets masked): %s\n", maskedConnStr)
	db, err := sql.Open("postgres", connStr)
	if err != nil {
		klog.Errorf("Connection failed, error: %s\n", err)
		return nil, err
	}
	err = db.Ping()
	if err != nil {
		klog.Errorf("Connection failed, error: %s", err)
		return nil, err
	}
	klog.Infof("Connection successful.")
	return db, err
}

// Wrapper function for submitting a query to a database handle.
// Any queries are printed as is, with PASSWORD parameters masked.
func performQuery(db *sql.DB, query string, args ...any) error {
	// mask any passwords within the query
	r := regexp.MustCompile("PASSWORD *'.*'")
	maskedQuery := r.ReplaceAllString(query, "PASSWORD ****MASKED****")

	klog.Infof("Attempting query '%s'!", maskedQuery)
	_, err := db.Exec(query, args...)
	if err != nil {
		klog.Errorf("Error returned for query %s: %v", maskedQuery, err)
		return err
	}
	klog.Infof("Query '%s' successful", maskedQuery)
	return nil
}

// Creates or updates the secret for the namespaced gitea db.
func managePsqlSecret(secret *corev1.Secret, kubeClient kubernetes.Interface, secretLister v1.SecretLister, replicas int32) error {
	currentSecret, err := secretLister.Secrets(secret.Namespace).Get(secret.Name)
	if errors.IsNotFound(err) {
		if replicas != 0 {
			klog.Infof("creating secret %s/%s", secret.Namespace, secret.Name)
			_, err = kubeClient.CoreV1().Secrets(secret.Namespace).Create(
				context.Background(), secret, metav1.CreateOptions{})
			if err != nil {
				return err
			}
		}
	} else if !reflect.DeepEqual(secret.StringData, currentSecret.StringData) {
		klog.Infof("updating secret %s/%s", secret.Namespace, secret.Name)
		currentSecret.StringData = secret.StringData

		_, err = kubeClient.CoreV1().Secrets(secret.Namespace).Update(context.Background(),
			currentSecret, metav1.UpdateOptions{})
		if err != nil {
			return err
		}
	}
	return nil
}

// Generates a secret for the gitea db
func generatePsqlSecret(profile *kubeflowv1.Profile, dbname string, psqlparams *Psqlparams, username string, password string) *corev1.Secret {
	secret := &corev1.Secret{
		TypeMeta: metav1.TypeMeta{
			Kind:       "Secret",
			APIVersion: "v1",
		},

		ObjectMeta: metav1.ObjectMeta{
			Name:      "gitea-postgresql-secret",
			Namespace: profile.Name,
			OwnerReferences: []metav1.OwnerReference{
				*metav1.NewControllerRef(profile, kubeflowv1.SchemeGroupVersion.WithKind("Profile")),
			},
		},
		StringData: map[string]string{
			"database": fmt.Sprintf("DB_TYPE=postgres\nSSL_MODE=require\nNAME=%s\nHOST=%s:%s\nUSER=%s@%s\nPASSWD=%s",
				dbname, psqlparams.hostname, psqlparams.port, username, psqlparams.hostname, password),
		},
	}
	return secret
}

func generateIstioVirtualService(profile *kubeflowv1.Profile, giteaconfig *GiteaConfig) (*istionetworkingclient.VirtualService, error) {
	// Get namespace from profile
	namespace := profile.Name
	// Create virtual service
	virtualService := istionetworkingclient.VirtualService{
		ObjectMeta: metav1.ObjectMeta{
			Name:      "gitea-virtualservice",
			Namespace: namespace,
			// Indicate that the profile owns the virtualservice resource
			OwnerReferences: []metav1.OwnerReference{
				*metav1.NewControllerRef(profile, kubeflowv1.SchemeGroupVersion.WithKind("Profile")),
			},
		},
		Spec: istionetworkingv1beta1.VirtualService{
			// Routing rules are applied to all traffic that goes through the kubeflow gateway
			Gateways: []string{
				"kubeflow/kubeflow-gateway",
			},
			Hosts: []string{
				"*",
			},
			Http: []*istionetworkingv1beta1.HTTPRoute{
				{
					Name: "gitea-route",
					Match: []*istionetworkingv1beta1.HTTPMatchRequest{
						{
							Uri: &istionetworkingv1beta1.StringMatch{
								MatchType: &istionetworkingv1beta1.StringMatch_Prefix{
									Prefix: fmt.Sprintf("/%s/%s/", giteaconfig.Deploymentparams.giteaUrlPrefix, namespace),
								},
							},
						},
					},
					Rewrite: &istionetworkingv1beta1.HTTPRewrite{
						Uri: "/",
					},
					Route: []*istionetworkingv1beta1.HTTPRouteDestination{
						{
							Destination: &istionetworkingv1beta1.Destination{
								Host: fmt.Sprintf("%s.%s.svc.cluster.local", giteaconfig.Deploymentparams.giteaServiceUrl, namespace),
								Port: &istionetworkingv1beta1.PortSelector{
									Number: uint32(giteaconfig.Deploymentparams.giteaServicePort),
								},
							},
						},
					},
				},
				{
					Name: "gitea-redirect",
					// TODO: this should be refactored once we upgrade to Kubeflow > 1.4,
					// we will no longer need to check the http referer header once namespaced
					// menu items are supported.
					Match: []*istionetworkingv1beta1.HTTPMatchRequest{
						{
							Headers: map[string]*istionetworkingv1beta1.StringMatch{
								"referer": {
									MatchType: &istionetworkingv1beta1.StringMatch_Exact{
										Exact: fmt.Sprintf("https://kubeflow.aaw-dev.cloud.statcan.ca/_/gitea/?ns=%s", namespace),
									},
								},
							},
						},
						{
							Headers: map[string]*istionetworkingv1beta1.StringMatch{
								"referer": {
									MatchType: &istionetworkingv1beta1.StringMatch_Exact{
										Exact: fmt.Sprintf("https://kubeflow.aaw.cloud.statcan.ca/_/gitea/?ns=%s", namespace),
									},
								},
							},
						},
					},
					Redirect: &istionetworkingv1beta1.HTTPRedirect{
						Uri: fmt.Sprintf("/%s/%s/", giteaconfig.Deploymentparams.giteaUrlPrefix, namespace),
					},
				},
			},
		},
	}
	return &virtualService, nil
}

func generateServiceEntry(profile *kubeflowv1.Profile, psqlparams Psqlparams) (*istionetworkingclient.ServiceEntry, error) {
	// Get the namespace from the profile
	namespace := profile.Name

	// Cast port to uint, required by istio
	port, err := strconv.ParseUint(psqlparams.port, 10, 32)
	if err != nil {
		klog.Errorf("Error while generating ServiceEntry: Could not parse port to int: %s", err)
		return nil, err
	}

	// Create the ServiceEntry struct
	serviceEntry := istionetworkingclient.ServiceEntry{
		ObjectMeta: metav1.ObjectMeta{
			Name:      "gitea-postgresql-service-entry",
			Namespace: namespace,
			// Indicate that the profile owns the ServiceEntry resource
			OwnerReferences: []metav1.OwnerReference{
				*metav1.NewControllerRef(profile, kubeflowv1.SchemeGroupVersion.WithKind("Profile")),
			},
		},
		Spec: istionetworkingv1beta1.ServiceEntry{
			ExportTo: []string{
				".",
			},
			Hosts: []string{
				psqlparams.hostname,
			},
			Ports: []*istionetworkingv1beta1.Port{
				{
					Name:     "tcp-pgsql",
					Number:   uint32(port),
					Protocol: "TCP",
				},
			},
			Resolution: istionetworkingv1beta1.ServiceEntry_DNS,
		},
	}
	return &serviceEntry, nil
}

func init() {
	rootCmd.AddCommand(giteaCmd)
}<|MERGE_RESOLUTION|>--- conflicted
+++ resolved
@@ -111,20 +111,11 @@
 	Short: "Configure gitea",
 	Long: `Configure gitea for Kubeflow resources.* Statefulset	`,
 	Run: func(cmd *cobra.Command, args []string) {
-<<<<<<< HEAD
 		giteaconfig, err := NewGiteaConfig()
 		if err != nil {
 			klog.Fatalf("Error building giteaconfig: %v", err)
 		}
 		psqlparams := giteaconfig.Psqlparams
-=======
-		psqlparams = Psqlparams{
-			hostname: util.ParseEnvVar("GITEA_PSQL_HOSTNAME"),
-			port:     util.ParseEnvVar("GITEA_PSQL_PORT"),
-			username: util.ParseEnvVar("GITEA_PSQL_ADMIN_UNAME"),
-			passwd:   util.ParseEnvVar("GITEA_PSQL_ADMIN_PASSWD"),
-			dbname:   util.ParseEnvVar("GITEA_PSQL_MAINTENANCE_DB")}
->>>>>>> e1413e03
 		// Setup signals so we can shutdown cleanly
 		stopCh := signals.SetupSignalHandler()
 		// Create Kubernetes config
