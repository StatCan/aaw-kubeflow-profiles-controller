--- conflicted
+++ resolved
@@ -2,16 +2,12 @@
 
 import (
 	"context"
-<<<<<<< HEAD
 	"crypto/rand"
 	"database/sql"
 	"encoding/base64"
 	"fmt"
 	"net/url"
 	"os"
-=======
-	"fmt"
->>>>>>> a868a064
 	"reflect"
 	"strings"
 	"time"
@@ -23,15 +19,12 @@
 	kubeflowclientset "github.com/StatCan/profiles-controller/pkg/generated/clientset/versioned"
 	kubeflowinformers "github.com/StatCan/profiles-controller/pkg/generated/informers/externalversions"
 	"github.com/StatCan/profiles-controller/pkg/signals"
-<<<<<<< HEAD
-=======
 	istionetworkingv1beta1 "istio.io/api/networking/v1beta1"
 	istionetworkingclient "istio.io/client-go/pkg/apis/networking/v1beta1"
 	istioclientset "istio.io/client-go/pkg/clientset/versioned"
 	istioinformers "istio.io/client-go/pkg/informers/externalversions"
 	corev1 "k8s.io/api/core/v1"
 
->>>>>>> a868a064
 	argocdv1alph1 "github.com/argoproj/argo-cd/v2/pkg/apis/application/v1alpha1"
 	argocdclientset "github.com/argoproj/argo-cd/v2/pkg/client/clientset/versioned"
 	argocdinformers "github.com/argoproj/argo-cd/v2/pkg/client/informers/externalversions"
@@ -60,7 +53,6 @@
 var giteaBannerConfigMapName = "gitea-banner"
 var argocdnamespace string
 
-<<<<<<< HEAD
 type Psqlparams struct {
 	hostname string
 	port int
@@ -71,8 +63,6 @@
 
 var psqlparams Psqlparams
 
-=======
->>>>>>> a868a064
 func init() {
 	rootCmd.AddCommand(giteaCmd)
 	giteaCmd.PersistentFlags().StringVar(&argocdnamespace, "argocdnamespace", "argocd",
@@ -113,17 +103,15 @@
 			klog.Fatalf("Error building argcd client: %v", err)
 		}
 
-<<<<<<< HEAD
 		// Establisth a connection to the db.
 		db, err := connect(psqlparams.hostname, 
 		psqlparams.port, psqlparams.username, psqlparams.passwd, psqlparams.dbname)
 		if err != nil {
 			klog.Fatalf("Could not establish connection to PSQL!")
-=======
+		}
 		istioClient, err := istioclientset.NewForConfig(cfg)
 		if err != nil {
 			klog.Fatalf("error building Istio client: %v", err)
->>>>>>> a868a064
 		}
 
 		// Setup Kubeflow informers
@@ -140,15 +128,12 @@
 		configMapInformer := kubeInformerFactory.Core().V1().ConfigMaps()
 		configMapLister := configMapInformer.Lister()
 
-<<<<<<< HEAD
 		secretInformer := kubeInformerFactory.Core().V1().Secrets()
 		secretLister := secretInformer.Lister()
 
-=======
 		// Setup virtual service informers
 		virtualServiceInformer := istioInformerFactory.Networking().V1beta1().VirtualServices()
 		virtualServiceLister := virtualServiceInformer.Lister()
->>>>>>> a868a064
 		// Setup controller
 		controller := profiles.NewController(
 			kubeflowInformerFactory.Kubeflow().V1().Profiles(),
@@ -163,42 +148,23 @@
 				}
 				// Generate argocd application
 				giteaArgoCdApp, err := generateGiteaArgoApp(profile, replicas)
-<<<<<<< HEAD
-
-				if err == nil {
-					currentGiteaArgoCdApp, err := argoAppLister.Applications(giteaArgoCdApp.Namespace).Get(giteaArgoCdApp.Name)
-					if errors.IsNotFound(err) {
-						if replicas != 0 {
-							klog.Infof("provisioning postgres for profile '%s'!", profile.Name)
-							err := provisionDb(db, profile, &psqlparams, kubeClient, secretLister, replicas)
-							if err != nil {
-								return err								
-							}
-
-							klog.Infof("creating argo app %s/%s", giteaArgoCdApp.Namespace, giteaArgoCdApp.Name)
-							currentGiteaArgoCdApp, err = argocdClient.ArgoprojV1alpha1().Applications(giteaArgoCdApp.Namespace).Create(
-								context.Background(), giteaArgoCdApp, metav1.CreateOptions{})
-							if err != nil {
-								return err
-							}
-						}
-					} else if !reflect.DeepEqual(giteaArgoCdApp.Spec, currentGiteaArgoCdApp.Spec) {
-						klog.Infof("updating argo app %s/%s", giteaArgoCdApp.Namespace, giteaArgoCdApp.Name)
-						currentGiteaArgoCdApp.Spec = giteaArgoCdApp.Spec
-
-						_, err = argocdClient.ArgoprojV1alpha1().Applications(giteaArgoCdApp.Namespace).Update(context.Background(), 
-									currentGiteaArgoCdApp, metav1.UpdateOptions{})
-=======
+
 				if err != nil {
 					return err
 				}
+				
 				currentGiteaArgoCdApp, err := argoAppLister.Applications(giteaArgoCdApp.Namespace).Get(giteaArgoCdApp.Name)
 				if errors.IsNotFound(err) {
 					if replicas != 0 {
+						klog.Infof("provisioning postgres for profile '%s'!", profile.Name)
+						err := provisionDb(db, profile, &psqlparams, kubeClient, secretLister, replicas)
+						if err != nil {
+							return err								
+						}
+
 						klog.Infof("creating argo app %s/%s", giteaArgoCdApp.Namespace, giteaArgoCdApp.Name)
 						currentGiteaArgoCdApp, err = argocdClient.ArgoprojV1alpha1().Applications(giteaArgoCdApp.Namespace).Create(
 							context.Background(), giteaArgoCdApp, metav1.CreateOptions{})
->>>>>>> a868a064
 						if err != nil {
 							return err
 						}
@@ -207,8 +173,8 @@
 					klog.Infof("updating argo app %s/%s", giteaArgoCdApp.Namespace, giteaArgoCdApp.Name)
 					currentGiteaArgoCdApp.Spec = giteaArgoCdApp.Spec
 
-					_, err = argocdClient.ArgoprojV1alpha1().Applications(giteaArgoCdApp.Namespace).Update(context.Background(),
-						currentGiteaArgoCdApp, metav1.UpdateOptions{})
+					_, err = argocdClient.ArgoprojV1alpha1().Applications(giteaArgoCdApp.Namespace).Update(context.Background(), 
+								currentGiteaArgoCdApp, metav1.UpdateOptions{})
 					if err != nil {
 						return err
 					}
@@ -324,18 +290,12 @@
 				Name:      "in-cluster",
 			},
 			Source: argocdv1alph1.ApplicationSource{
-<<<<<<< HEAD
 				// TODO: Restore reference to dev cluster manifest.
 				// RepoURL: "https://github.com/StatCan/aaw-argocd-manifests.git",
 				// TargetRevision: "aaw-dev-cc-00",
 				RepoURL: "https://github.com/cboin1996/aaw-argocd-manifests.git",
 				TargetRevision: "feat-azm-postgres",
 				Path: "./profiles-argocd-system/template/gitea",
-=======
-				RepoURL:        "https://github.com/StatCan/aaw-argocd-manifests.git",
-				TargetRevision: "aaw-dev-cc-00",
-				Path:           "profiles-argocd-system/template/gitea",
->>>>>>> a868a064
 			},
 			SyncPolicy: &argocdv1alph1.SyncPolicy{
 				Automated: &argocdv1alph1.SyncPolicyAutomated{
@@ -349,10 +309,7 @@
 	return app, nil
 }
 
-<<<<<<< HEAD
 // Generates a configmap for the banner on the gitea web page
-=======
->>>>>>> a868a064
 func generateBannerConfigMap(profile *kubeflowv1.Profile) (*corev1.ConfigMap, error) {
 	cm := &corev1.ConfigMap{
 		TypeMeta: metav1.TypeMeta{
@@ -376,7 +333,6 @@
 	return cm, nil
 }
 
-<<<<<<< HEAD
 // GenerateRandomBytes returns securely generated random bytes.
 // It will return an error if the system's secure random
 // number generator fails to function correctly, in which
@@ -535,13 +491,24 @@
 	secret := &corev1.Secret {
 		TypeMeta: metav1.TypeMeta{
 			Kind: "Secret",
-			APIVersion: "v1",		
-		},
-		
+			APIVersion: "v1",
+		},
+
 		ObjectMeta: metav1.ObjectMeta{
 			Name: "gitea-postgresql-secret",
 			Namespace: profile.Name,
-=======
+			OwnerReferences: []metav1.OwnerReference{
+				*metav1.NewControllerRef(profile, kubeflowv1.SchemeGroupVersion.WithKind("Profile")),
+			},
+		},
+		StringData: map[string]string{
+			"database" : fmt.Sprintf("DB_TYPE=postgres\nSSL_MODE=require\nNAME=%s\nHOST=%s\nUSER=%s\nPASSWD=%s",
+				dbname, hostname, username, password),
+		},
+	}
+	return secret
+}
+
 func generateIstioVirtualService(profile *kubeflowv1.Profile) (*istionetworkingclient.VirtualService, error) {
 	// Get namespace from profile
 	namespace := profile.Name
@@ -551,20 +518,10 @@
 			Name:      fmt.Sprintf("%s-gitea-virtualservice", namespace),
 			Namespace: namespace,
 			// Indicate that the profile owns the virtualservice resource
->>>>>>> a868a064
 			OwnerReferences: []metav1.OwnerReference{
 				*metav1.NewControllerRef(profile, kubeflowv1.SchemeGroupVersion.WithKind("Profile")),
 			},
 		},
-<<<<<<< HEAD
-
-		StringData: map[string]string{
-			"database" : fmt.Sprintf("DB_TYPE=postgres\nSSL_MODE=require\nNAME=%s\nHOST=%s\nUSER=%s\nPASSWD=%s",
-				dbname, hostname, username, password),
-		},
-	}
-	return secret
-=======
 		Spec: istionetworkingv1beta1.VirtualService{
 			// Routing rules are applied to all traffic that goes through the kubeflow gateway
 			Gateways: []string{
@@ -615,7 +572,6 @@
 		},
 	}
 	return &virtualService, nil
->>>>>>> a868a064
 }
 
 func init() {
