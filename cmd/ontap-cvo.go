package cmd

import (
	"bytes"
	"context"
	"encoding/base64"
	"encoding/json"
	"errors"
	"fmt"
	"hash/fnv"
	"io"
	"net/http"
	"slices"
	"sync"

	azidentity "github.com/Azure/azure-sdk-for-go/sdk/azidentity"
	msgraphsdk "github.com/microsoftgraph/msgraph-sdk-go"
	"github.com/microsoftgraph/msgraph-sdk-go/users"
	"github.com/spf13/cobra"
	corev1 "k8s.io/api/core/v1"
	k8serrors "k8s.io/apimachinery/pkg/api/errors"
	metav1 "k8s.io/apimachinery/pkg/apis/meta/v1"
	"k8s.io/apimachinery/pkg/watch"
	"k8s.io/client-go/kubernetes"
	"k8s.io/client-go/tools/cache"
	"k8s.io/client-go/tools/clientcmd"
	toolsWatch "k8s.io/client-go/tools/watch"
	"k8s.io/klog"
)

/** Implementation Notes
Currently strongly based on the blob-csi
We will look for a label on the profile, and if it exists we will do the account creation via api call.
That is step 1, eventually may also want the mounting to happen here but scoping to just account creation.

For mounting there are a lot of helpful useful functions in `blob-csi.go` that we can re-use
  like the building of the pv / pvc spec, the creation and deletion of them etc.
*/

const requestConfigMapName = "share-requests"

// const automountLabel = "blob.aaw.statcan.gc.ca/automount"
type s3keys struct { // i doubt this works
	AccessKey string `json:"access_key"`
	SecretKey string `json:"secret_key"`
}

type createUserResponse struct {
	numRecords int         `json:"num_records"`
	records    []s3KeysObj `json:"records"`
}

type s3KeysObj struct {
	name      string `json:"name"`
	AccessKey string `json:"access_key"`
	SecretKey string `json:"secret_key"`
}

type SvmInfo struct {
	Vserver string `json:"vserver"`
	Name    string `json:"name"`
	Uuid    string `json:"uuid"`
	Url     string `json:"url"`
}

type managementInfo struct {
	managementIP string
	username     string
	password     string
}

type S3Bucket struct {
	Name    string `json:"name"`
	NasPath string `json:"nas_path"`
}

type getS3Buckets struct {
	Records []S3Bucket `json:"records"`
}

type ShareError struct {
	Share string
	Error string
}

/*
Requires the onPremname, the namespace to create the secret in, the current k8s client, the svmInfo and the managementInfo
Returns true if successful
*/
func createS3User(onPremName string, namespaceStr string, client *kubernetes.Clientset, svmInfo SvmInfo, mgmInfo managementInfo) bool {
	postBody, _ := json.Marshal(map[string]interface{}{
		"name": onPremName,
		"svm": map[string]string{
			"uuid": svmInfo.Uuid,
		},
	})
	url := "https://" + mgmInfo.managementIP + "/api/protocols/s3/services/" + svmInfo.Uuid + "/users"
	statusCode, response := performHttpCall("POST", mgmInfo.username, mgmInfo.password, url, bytes.NewBuffer(postBody))

	if statusCode != 201 {
		klog.Infof("An Error Occured while creating the S3 User")
		return false
	}
	klog.Infof("The S3 user was created. Proceeding to store SVM credentials")
	// right now this is the only place we will create the secret, so I will just have it in here
	postResponseFormatted := &createUserResponse{} // must decode the []byte response into something i can mess with
	// need to determine if this unmarshals / converts to the struct correctly
	err := json.Unmarshal(response, &postResponseFormatted)
	if err != nil {
		fmt.Println("Error in JSON unmarshalling from json marshalled object:", err)
		return false
	}
	// Create the secret
	usersecret := &corev1.Secret{
		ObjectMeta: metav1.ObjectMeta{
			Name:      svmInfo.Name + "-conn-secret", // change to be a const later or something
			Namespace: namespaceStr,
		},
		Data: map[string][]byte{
			// Nothing else needs to be in here; as the S3_BUCKET value should be somewhere else.
			// All S3 buckets under the same SVM use the same ACCESS and SECRET to access them
			"S3_ACCESS": []byte(postResponseFormatted.records[0].AccessKey),
			"S3_SECRET": []byte(postResponseFormatted.records[0].SecretKey),
		},
	}
	_, err = client.CoreV1().Secrets(namespaceStr).Create(context.Background(), usersecret, metav1.CreateOptions{})
	if err != nil {
		klog.Infof("An Error Occured while creating the secret %v", err)
		return false
	}
	return true
}

// Applies a hash function to the bucketname to make it S3 compliant
func hashBucketName(name string) string {
	h := fnv.New64a()
	h.Write([]byte(name))
	return string(h.Sum64())
}

/*
This will create the S3 bucket. Requires the bucketName to be hashed, the nasPath and relevant management and svm information
https://docs.netapp.com/us-en/ontap-restapi/ontap/post-protocols-s3-buckets.html
*/
func createS3Bucket(svmInfo SvmInfo, mgmInfo managementInfo, bucketName string, nasPath string) bool {
	hashedName := hashBucketName(bucketName)
	// Create a string that is valid json, as thats the simplest way of working with this request
	// https://go.dev/play/p/xs_B0l3HsBw
	jsonString := fmt.Sprintf(
		`{
			"comment": "created via the ZONE controller",
			"name": "%s",
			"nas_path": "%s",
			"type": "nas",
			"policy" : {
				"statements": [
					{
						"effect": "allow",
						"actions": [
							"GetObject",
							"PutObject",
							"ListBucket",
							"GetBucketAcl",
							"GetObjectAcl"
						],
						"resources": [
							"%s",
							"%s/*"
						]
					}
				]
			}
		}`,
		hashedName, nasPath, hashedName, hashedName)
	// https://discourse.gohugo.io/t/use-same-argument-twice-in-a-printf-clause/20398
	urlString := "https://" + mgmInfo.managementIP + "/api/protocols/s3/services/" + svmInfo.Uuid + "/buckets"
	statusCode, _ := performHttpCall("POST", mgmInfo.username, mgmInfo.password, urlString, bytes.NewBuffer([]byte(jsonString)))
	if statusCode == 201 {
		klog.Infof("S3 Bucket has been created: https://docs.netapp.com/us-en/ontap-restapi/ontap/post-protocols-s3-buckets.html#response")
		return true
	} else if statusCode == 202 {
		klog.Infof("S3 Bucket job has been created: https://docs.netapp.com/us-en/ontap-restapi/ontap/post-protocols-s3-buckets.html#response")
		// In this case we may still want to check if the bucket exists after maybe 5 seconds?
		// checkIfS3BucketExists()...
		return true
	}
	klog.Errorf("Error when submitting the request to create a bucket") // TODO add error string
	return false
}

/*
This will get the onPremName given the owner email
*/
func getOnPrem(ownerEmail string, client *kubernetes.Clientset) (string, bool) {
	klog.Infof("Retrieving onpremisis Name")
	// Step 0 Get the App Registration Info
	// Don't forget to create a secret in the namespace for authentication with azure in the namespace
	// for me in aaw-dev its under jose-matsuda
	// TODO change to das? for the location of secrets
	secret, err := client.CoreV1().Secrets("netapp").Get(context.Background(), "microsoft-graph-api-secret", metav1.GetOptions{})
	if err != nil {
		klog.Infof("An Error Occured while getting registration secret %v", err)
		return "", false
	}

	TENANT_ID := string(secret.Data["TENANT_ID"])
	CLIENT_ID := string(secret.Data["CLIENT_ID"])
	CLIENT_SECRET := string(secret.Data["CLIENT_SECRET"])

	// Step 1 is authenticating with Azure to get the `onPremisesSamAccountName` to be used as an S3 user
	cred, err := azidentity.NewClientSecretCredential(
		TENANT_ID,
		CLIENT_ID,
		CLIENT_SECRET,
		nil,
	)
	if err != nil {
		klog.Infof("client credential error: %v", err)
		return "", false
	}

	graphClient, err := msgraphsdk.NewGraphServiceClientWithCredentials(
		cred, []string{"https://graph.microsoft.com/.default"})
	if err != nil {
		klog.Infof("graph client error: %v", err)
		return "", false
	}

	query := users.UserItemRequestBuilderGetQueryParameters{
		Select: []string{"onPremisesSamAccountName"},
	}

	options := users.UserItemRequestBuilderGetRequestConfiguration{
		QueryParameters: &query,
	}

	result, err := graphClient.Users().ByUserId(ownerEmail).Get(context.Background(), &options)
	if err != nil {
		klog.Infof("An Error Occured while trying to retrieve on prem name: %v", err)
		return "", false
	}

	onPremAccountName := result.GetOnPremisesSamAccountName()
	if onPremAccountName == nil {
		klog.Infof("No on prem name found for user: %s", ownerEmail)
		return "", false
	}
	return *onPremAccountName, true
}

func getManagementInfo(client *kubernetes.Clientset) managementInfo {
	klog.Infof("Getting secret containing the management information...")
	// TODO move to 'das'? for the namespace of the secret
	secret, err := client.CoreV1().Secrets("netapp").Get(context.Background(), "netapp-management-information", metav1.GetOptions{})
	if err != nil {
		klog.Errorf("Error the secret for the management api was not found!")
		// terminate?
	}
	management_ip := string(secret.Data["MANAGEMENT_IP"])
	username := string(secret.Data["USERNAME"])
	password := string(secret.Data["PASSWORD"])
	mgmInfo := managementInfo{
		managementIP: management_ip,
		username:     username,
		password:     password,
	}
	return mgmInfo
}

/*
TODO CHANGE
Using the profile namespace, will use the configmap to retrieve a list of filer shares attached to the profile
It will then iterate over the list and search for a constructed secret and if that secret is not found then we create
the S3 user (and as a result the secret)
*/
func processConfigmap(client *kubernetes.Clientset, namespace string, email string, mgmInfo managementInfo, svmInfoMap map[string]SvmInfo) bool {
	// We don't actually need secret informers, since informers look at changes in state
	// https://www.macias.info/entry/202109081800_k8s_informers.md
	// Get a list of secrets the user namespace should have accounts for using the configmap
<<<<<<< HEAD
	klog.Infof("Searching for secrets for " + profileName)
	shares, _ := client.CoreV1().ConfigMaps(profileName).Get(context.Background(), "requesting-shares", metav1.GetOptions{})
	for k, _ := range shares.Data {
=======

	// We need to get the profile's spec.owner.name now.

	klog.Infof("Searching for secrets for " + namespace)
	filers, _ := client.CoreV1().ConfigMaps(namespace).Get(context.Background(), "user-filers-cm", metav1.GetOptions{})
	for k, _ := range filers.Data {
>>>>>>> eef9beeb
		// have to iterate and check secrets
		klog.Infof("Searching for: " + k + "-conn-secret")
		_, err := client.CoreV1().Secrets(namespace).Get(context.Background(), k+"-conn-secret", metav1.GetOptions{})
		if err != nil {
			klog.Infof("Error found, possbily secret not found, creating secret")
			// Get the OnPremName
			onPremName, foundOnPrem := getOnPrem(email, client)
			if foundOnPrem {
				// Get the svmInfo from the master list
				svmInfo := svmInfoMap[k]
				// Create the user
				wasSuccessful := createS3User(onPremName, namespace, client, svmInfo, mgmInfo)
				if !wasSuccessful {
					klog.Info("Unable to create S3 user:" + onPremName)
					return false
				}
			}
		}
	}
	return true
}

/*
This will if the secret has expired and then
*/
func checkExpired(labelValue string) bool {
	// If expired
	return true
	// Not found
	return false
}

/*
This will check for the existence of an S3 user. TODO must be called
https://docs.netapp.com/us-en/ontap-restapi/ontap/get-protocols-s3-services-users-.html
Requires: managementIP, svm.uuid, name, password and username for authentication
Returns true if it does exist
*/
func checkIfS3UserExists(mgmInfo managementInfo, uuid string, onPremName string) bool {
	// Build the request
	urlString := "https://" + mgmInfo.managementIP + "/api/protocols/s3/services/" + uuid + "/users/" + onPremName
	statusCode, _ := performHttpCall("GET", mgmInfo.username, mgmInfo.password, urlString, nil)
	if statusCode != 200 {
		klog.Errorf("Error when checking if user exists:") // TODO add error message
		return false
	}
	return true
}

/*
This will check for the existence of an S3 bucket
https://docs.netapp.com/us-en/ontap-restapi/ontap/get-protocols-s3-services-buckets-.html
Requires: managementInfo, svm.uuid and the bucketName
https://docs.netapp.com/us-en/ontap-restapi/ontap/protocols_s3_services_svm.uuid_buckets_endpoint_overview.html#retrieving-all-fields-for-all-s3-buckets-of-an-svm
^ is the best we can do, given that we cannot search a bucket by its name (can search by UUID though)
We'd need to re-use that hash function here when looking too.
Returns true if it does exist
*/
func checkIfS3BucketExists(mgmInfo managementInfo, uuid string, requestedBucket string) (bool, error) {
	// Build the request
	urlString := "https://" + mgmInfo.managementIP + "/api/protocols/s3/services/" + uuid + "/buckets?fields=**&return_records=true"
	statusCode, responseBody := performHttpCall("GET", mgmInfo.username, mgmInfo.password, urlString, nil)
	if statusCode != 200 {
		return true, errors.New("error interacting with Netapp API for checking if S3 bucket exists")
	}
	// Check the response and go through it.
	data := getS3Buckets{}
	err := json.Unmarshal(responseBody, &data)
	if err != nil {
		return true, err
	}

	for _, bucket := range data.Records {
		if bucket.Name == requestedBucket {
			// return true if the bucket is already in the svm
			return true, nil
		}
	}

	// returns false since the bucket with the requested name was not found
	return false, nil
}

// concats the values of modifierMap into the given sourceMap
func sharesMapConcat(sourceMap map[string][]string, modifierMap map[string][]string) {
	for k := range modifierMap {
		sourceMap[k] = slices.Concat(sourceMap[k], modifierMap[k])
	}
}

// formats the shares data to be compliant with a config map data's datatype
func formatSharesMap(shares map[string][]string) map[string]string {
	result := map[string]string{}
	for k := range shares {
		val, err := json.Marshal(shares[k])
		if err != nil {
			klog.Infof("Failed to format filer shares data")
		}
		result[k] = string(val)
	}
	return result
}

/*
Updates the filer shares ConfigMaps for a given namespace
- newShares is the map of filer shares that are have been processed(meaning the s3bucket got created)
and that need to be both removed from the requesting filer shares CM and added to the user's existing shares CM
- failedShares is the map of filer shares that failed being processed, for whatever reason,
and that will stay in the requesting shares CM
*/
func updateUserSharesConfigMaps(client *kubernetes.Clientset, namespace string, newShares map[string][]string, failedShares map[string][]string) {
	existingSharesCM, err := client.CoreV1().ConfigMaps(namespace).Get(context.Background(), "existing-shares", metav1.GetOptions{})
	// if it can't find the configmap, it errors
	// TODO: look into if we can differenciate between a missing CM and a real error
	if err != nil {
		klog.Infof("Unable to get user existing share in %s. Reason: %v", namespace, err)
		klog.Infof("Creating user existing share config map")

		newUserShares := corev1.ConfigMap{
			ObjectMeta: metav1.ObjectMeta{
				Name:      "existing-shares",
				Namespace: namespace,
			},
			Data: formatSharesMap(newShares),
		}

		_, err := client.CoreV1().ConfigMaps(namespace).Create(context.Background(), &newUserShares, metav1.CreateOptions{})
		if err != nil {
			klog.Infof("Error creating new user existing shares config map in %s. Reason: %v", namespace, err)
		}
	} else {
		// format the CM data
		userSharesData := map[string][]string{}
		for k := range existingSharesCM.Data {
			val := []string{}
			err := json.Unmarshal([]byte(existingSharesCM.Data[k]), &val)
			if err != nil {
				klog.Infof("Error creating new existing shares config map in %s. Reason: %v", namespace, err)
			}
			userSharesData[k] = val
		}

		// updates the userSharesData CM data with the new shares values
		sharesMapConcat(userSharesData, newShares)

		// update the existing-shares CM
		newUserShares := corev1.ConfigMap{
			ObjectMeta: metav1.ObjectMeta{
				Name:      "existing-shares",
				Namespace: namespace,
			},
			Data: formatSharesMap(userSharesData),
		}
		_, err = client.CoreV1().ConfigMaps(namespace).Update(context.Background(), &newUserShares, metav1.UpdateOptions{})
		if err != nil {
			klog.Infof("Failed to update the existing shares configmap in %s. Reason: %v", namespace, err)
		}
	}

	if len(failedShares) == 0 {
		// delete the requesting CM
		err := client.CoreV1().ConfigMaps(namespace).Delete(context.Background(), "requesting-shares", metav1.DeleteOptions{})
		if err != nil {
			klog.Infof("Failed to delete the requesting shares configmap in %s. Reason: %v", namespace, err)
		}
	} else {
		// update the requesting CM
		newUserShares := corev1.ConfigMap{
			ObjectMeta: metav1.ObjectMeta{
				Name:      "requesting-shares",
				Namespace: namespace,
			},
			Data: formatSharesMap(failedShares), //TODO: fix this to be the diff between newShares and the requestingSharesCM.data
		}
		_, err := client.CoreV1().ConfigMaps(namespace).Update(context.Background(), &newUserShares, metav1.UpdateOptions{})
		if err != nil {
			klog.Infof("Failed to update the requesting shares configmap in %s. Reason: %v", namespace, err)
		}
	}
}

/*
Provides basic authentication
*/
func basicAuth(username, password string) string {
	auth := username + ":" + password
	return base64.StdEncoding.EncodeToString([]byte(auth))
}

/*
Does basic POST for requests to the API. Returns the code and a json formatted response
Requires requestType, username, password, url, and the requestBody.
requestType is either "GET" or "POST".
requestBody should be nil for GET requests.
https://www.makeuseof.com/go-make-http-requests/
An example requestBody assignment can look like: https://zetcode.com/golang/getpostrequest/
*/
func performHttpCall(requestType string, username string, password string, url string, requestBody io.Reader) (statusCode int, responseBody []byte) {
	req, _ := http.NewRequest(requestType, url, requestBody)
	req.Header.Set("Content-Type", "application/json")
	req.Header.Set("accept", "application/json")
	authorization := basicAuth(username, password)
	req.Header.Set("Authorization", "Basic "+authorization)
	resp, err := http.DefaultClient.Do(req)
	if err != nil {
		klog.Fatalf("error sending and returning HTTP response  : %v", err)
	}
	responseBody, err = io.ReadAll(resp.Body)
	if err != nil {
		klog.Fatalf("error reading HTTP response  : %v", err)
	}
	defer resp.Body.Close() // clean up memory
	return resp.StatusCode, responseBody
}

func getSvmInfoList(client *kubernetes.Clientset) map[string]SvmInfo {
	klog.Infof("Getting master filer list...")

	filerListCM, err := client.CoreV1().ConfigMaps("das").Get(context.Background(), "filers-list", metav1.GetOptions{})
	if err != nil {
		klog.Errorf("Error while getting the master filer list")
		// terminate?
	}

	var svmInfoList []SvmInfo
	err = json.Unmarshal([]byte(filerListCM.Data["filers"]), &svmInfoList)
	if err != nil {
		klog.Info(err)
	}

	//format the data into something a bit more usable
	filerList := map[string]SvmInfo{}
	for _, svm := range svmInfoList {
		filerList[svm.Vserver] = svm
	}

	return filerList
}

func createErrorUserConfigMap(client *kubernetes.Clientset, namespace string, share string, error error) {
	// Logs the error message for the pod logs
	klog.Errorf("Error occured for ns %s: %s", namespace, error.Error())

	errorCM, err := client.CoreV1().ConfigMaps(namespace).Get(context.Background(), "shares-error", metav1.GetOptions{})
	if k8serrors.IsNotFound(err) {
		//If the error CM doesn't exist, we create it
		errorData := []ShareError{{
			Share: share,
			Error: error.Error(),
		}}
		newErrors, err := json.Marshal(errorData)
		if err != nil {
			klog.Errorf("Error while mashalling error configmap for %s", namespace)
		}

		errorCM := corev1.ConfigMap{
			ObjectMeta: metav1.ObjectMeta{
				Name:      "shares-error",
				Namespace: namespace,
			},
			Data: map[string]string{"errors": string(newErrors)},
		}
		_, err = client.CoreV1().ConfigMaps(namespace).Create(context.Background(), &errorCM, metav1.CreateOptions{})
		if err != nil {
			klog.Errorf("Error while creating error configmap for %s", namespace)
		}

		return
	} else if err != nil {
		klog.Errorf("Error while retrieving error configmap for %s", namespace)
	}
	//If the error CM does exist, we update it
	errorData := []ShareError{}
	json.Unmarshal([]byte(errorCM.Data["errors"]), &errorData)

	errorData = append(errorData, ShareError{
		Share: share,
		Error: error.Error(),
	})

	newErrors, err := json.Marshal(errorData)
	if err != nil {
		klog.Errorf("Error while mashalling error configmap for %s", namespace)
	}

	newErrorCM := corev1.ConfigMap{
		ObjectMeta: metav1.ObjectMeta{
			Name:      "shares-error",
			Namespace: namespace,
		},
		Data: map[string]string{"errors": string(newErrors)},
	}
	_, err = client.CoreV1().ConfigMaps(namespace).Update(context.Background(), &newErrorCM, metav1.UpdateOptions{})
	if err != nil {
		klog.Errorf("Error while updating error configmap for %s", namespace)
	}
}

var ontapcvoCmd = &cobra.Command{
	Use:   "ontap-cvo",
	Short: "Configure ontap-cvo credentials",
	Long:  `Configure ontap-cvo credentials`,
	Run: func(cmd *cobra.Command, args []string) {
		var wg sync.WaitGroup
		// Create Kubernetes config
		cfg, err := clientcmd.BuildConfigFromFlags(apiserver, kubeconfig)
		if err != nil {
			klog.Fatalf("error building kubeconfig: %v", err)
		}

		// Builds k8s client for us to use, pass this in to functions for us to use
		kubeClient, err := kubernetes.NewForConfig(cfg)
		if err != nil {
			klog.Fatalf("Error building kubernetes clientset: %s", err.Error())
		}

		// Obtain Management Info and svm Info, as this will not change often
		mgmInfo := getManagementInfo(kubeClient)
		svmInfoMap := getSvmInfoList(kubeClient)

		watchFunc := func(options metav1.ListOptions) (watch.Interface, error) {
			timeOut := int64(60)
			return kubeClient.CoreV1().ConfigMaps("").Watch(context.Background(), metav1.ListOptions{TimeoutSeconds: &timeOut,
				LabelSelector: requestConfigMapName})
		}
		watcher, _ := toolsWatch.NewRetryWatcher("1", &cache.ListWatch{WatchFunc: watchFunc})
		for event := range watcher.ResultChan() {
			configmap := event.Object.(*corev1.ConfigMap)
			switch event.Type {
			case watch.Modified:
				klog.Infof("Configmap modified")
				processConfigmap(kubeClient, configmap.Namespace, configmap.Labels["email"], mgmInfo, svmInfoMap)
			case watch.Error:
				klog.Infof("Configmap for requested shares in namespace:" +
					configmap.Namespace + " contains an error.")
			case watch.Added:
				klog.Infof("Configmap added")
				processConfigmap(kubeClient, configmap.Namespace, configmap.Labels["email"], mgmInfo, svmInfoMap)
			}
		}
		wg.Add(1)
		wg.Wait()
	},
}

func init() {
	rootCmd.AddCommand(ontapcvoCmd)
}<|MERGE_RESOLUTION|>--- conflicted
+++ resolved
@@ -277,18 +277,9 @@
 	// We don't actually need secret informers, since informers look at changes in state
 	// https://www.macias.info/entry/202109081800_k8s_informers.md
 	// Get a list of secrets the user namespace should have accounts for using the configmap
-<<<<<<< HEAD
-	klog.Infof("Searching for secrets for " + profileName)
-	shares, _ := client.CoreV1().ConfigMaps(profileName).Get(context.Background(), "requesting-shares", metav1.GetOptions{})
+	klog.Infof("Searching for secrets for " + namespace)
+	shares, _ := client.CoreV1().ConfigMaps(namespace).Get(context.Background(), "requesting-shares", metav1.GetOptions{})
 	for k, _ := range shares.Data {
-=======
-
-	// We need to get the profile's spec.owner.name now.
-
-	klog.Infof("Searching for secrets for " + namespace)
-	filers, _ := client.CoreV1().ConfigMaps(namespace).Get(context.Background(), "user-filers-cm", metav1.GetOptions{})
-	for k, _ := range filers.Data {
->>>>>>> eef9beeb
 		// have to iterate and check secrets
 		klog.Infof("Searching for: " + k + "-conn-secret")
 		_, err := client.CoreV1().Secrets(namespace).Get(context.Background(), k+"-conn-secret", metav1.GetOptions{})
