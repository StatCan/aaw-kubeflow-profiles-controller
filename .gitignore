--- conflicted
+++ resolved
@@ -14,13 +14,12 @@
 # env
 .env
 
-<<<<<<< HEAD
+# GoLand
 .idea
-=======
+
 # Debugger artifacts
 __debug_bin
 
 # VSCode
 .vscode
 !.vscode/launch.json
->>>>>>> 4eb46247
