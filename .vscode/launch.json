{
    // Use IntelliSense to learn about possible attributes.
    // Hover to view descriptions of existing attributes.
    // For more information, visit: https://go.microsoft.com/fwlink/?linkid=830387
    "version": "0.2.0",
    "configurations": [
        {
            "name": "Debug Gitea Profile Controller",
            "type": "go",
            "request": "launch",
            "mode": "auto",
            "cwd": "${workspaceFolder}",
            "program": "main.go",
            "args": [
                "--kubeconfig",
                "${env:KUBECONFIG}",
                "gitea"
            ],
            "envFile": "${workspaceFolder}/.env"
        },
        {
            "name": "Debug Network Policy Profile Controller",
            "type": "go",
            "request": "launch",
            "mode": "auto",
            "cwd": "${workspaceFolder}",
            "program": "main.go",
            "args": [
                "--kubeconfig",
                "${env:KUBECONFIG}",
                "network"
            ]
        },
        {
<<<<<<< HEAD
            "name": "Python: Current File",
            "type": "python",
            "justMyCode": false,
            "request": "launch",
            "program": "${file}",
            "console": "integratedTerminal",
            "cwd": "${workspaceFolder}/docs/diagrams/"
        },
=======
            "name": "Debug Cloud Main Profile Controller",
            "type": "go",
            "request": "launch",
            "mode": "auto",
            "cwd": "${workspaceFolder}",
            "program": "main.go",
            "args": [
                "--kubeconfig",
                "${env:KUBECONFIG}",
                "cloud-main"
            ]
        },
        {
            "name": "Debug blob-csi Controller",
            "type": "go",
            "request": "launch",
            "mode": "auto",
            "cwd": "${workspaceFolder}",
            "program": "main.go",
            "args": [
                "--kubeconfig",
                "${env:KUBECONFIG}",
                "blob-csi"
            ],
            "envFile": "${workspaceFolder}/.env"
        }
>>>>>>> b908d0a4
    ]
}<|MERGE_RESOLUTION|>--- conflicted
+++ resolved
@@ -32,7 +32,6 @@
             ]
         },
         {
-<<<<<<< HEAD
             "name": "Python: Current File",
             "type": "python",
             "justMyCode": false,
@@ -41,7 +40,7 @@
             "console": "integratedTerminal",
             "cwd": "${workspaceFolder}/docs/diagrams/"
         },
-=======
+        {
             "name": "Debug Cloud Main Profile Controller",
             "type": "go",
             "request": "launch",
@@ -68,6 +67,5 @@
             ],
             "envFile": "${workspaceFolder}/.env"
         }
->>>>>>> b908d0a4
     ]
 }