{
    // Use IntelliSense to learn about possible attributes.
    // Hover to view descriptions of existing attributes.
    // For more information, visit: https://go.microsoft.com/fwlink/?linkid=830387
    "version": "0.2.0",
    "configurations": [
        {
            "name": "Debug Gitea Profile Controller",
            "type": "go",
            "request": "launch",
            "mode": "auto",
            "cwd": "${workspaceFolder}",
            "program": "main.go",
            "args": [
                "--kubeconfig",
                "${env:KUBECONFIG}",
                "gitea"
            ],
            "envFile": "${workspaceFolder}/.env"
        },
        {
            "name": "Debug Network Policy Profile Controller",
            "type": "go",
            "request": "launch",
            "mode": "auto",
            "cwd": "${workspaceFolder}",
            "program": "main.go",
            "args": [
                "--kubeconfig",
                "${env:KUBECONFIG}",
                "network"
            ]
        },
        {
<<<<<<< HEAD
            "name": "Python: Current File",
            "type": "python",
            "justMyCode": false,
            "request": "launch",
            "program": "${file}",
            "console": "integratedTerminal",
            "cwd": "${workspaceFolder}/docs/diagrams/"
        },
=======
            "name": "Debug blob-csi Controller",
            "type": "go",
            "request": "launch",
            "mode": "auto",
            "cwd": "${workspaceFolder}",
            "program": "main.go",
            "args": [
                "--kubeconfig",
                "${env:KUBECONFIG}",
                "blob-csi"
            ],
            "envFile": "${workspaceFolder}/.env"
        }
>>>>>>> e1413e03
    ]
}<|MERGE_RESOLUTION|>--- conflicted
+++ resolved
@@ -32,7 +32,6 @@
             ]
         },
         {
-<<<<<<< HEAD
             "name": "Python: Current File",
             "type": "python",
             "justMyCode": false,
@@ -41,7 +40,7 @@
             "console": "integratedTerminal",
             "cwd": "${workspaceFolder}/docs/diagrams/"
         },
-=======
+        {
             "name": "Debug blob-csi Controller",
             "type": "go",
             "request": "launch",
@@ -55,6 +54,5 @@
             ],
             "envFile": "${workspaceFolder}/.env"
         }
->>>>>>> e1413e03
     ]
 }